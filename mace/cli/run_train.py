--- conflicted
+++ resolved
@@ -35,29 +35,22 @@
     LRScheduler,
     convert_to_json_format,
     create_error_table,
-<<<<<<< HEAD
     dict_to_namespace,
-=======
     extract_config_mace_model,
->>>>>>> b76a2a94
     get_atomic_energies,
     get_config_type_weights,
     get_dataset_from_xyz,
     get_files_with_suffix,
-<<<<<<< HEAD
     dict_to_array,
     check_folder_subfolder,
+    print_git_commit,
 )
 from mace.tools.slurm_distributed import DistributedEnvironment
 from mace.tools.finetuning_utils import (
     load_foundations_elements,
-    extract_config_mace_model,
 )
-=======
-    print_git_commit,
-)
+
 from mace.tools.slurm_distributed import DistributedEnvironment
->>>>>>> b76a2a94
 from mace.tools.utils import AtomicNumberTable
 
 
@@ -333,17 +326,15 @@
     logging.info(z_table)
 
     if atomic_energies_dict is None or len(atomic_energies_dict) == 0:
-<<<<<<< HEAD
         if args.train_file.endswith(".xyz"):
             atomic_energies_dict = get_atomic_energies(
                 args.E0s, collections.train, z_table, heads
-=======
+            )
         if args.E0s.lower() == "foundation":
             assert args.foundation_model is not None
             logging.info("Using atomic energies from foundation model")
             z_table_foundation = AtomicNumberTable(
                 [int(z) for z in model_foundation.atomic_numbers]
->>>>>>> b76a2a94
             )
             atomic_energies_dict = {
                 z: model_foundation.atomic_energies_fn.atomic_energies[
@@ -352,7 +343,6 @@
                 for z in z_table.zs
             }
         else:
-<<<<<<< HEAD
             atomic_energies_dict = get_atomic_energies(args.E0s, None, z_table, heads)
     if args.multiheads_finetuning:
         assert (
@@ -370,14 +360,6 @@
             ].item()
             for z in z_table.zs
         }
-=======
-            if args.train_file.endswith(".xyz"):
-                atomic_energies_dict = get_atomic_energies(
-                    args.E0s, collections.train, z_table
-                )
-            else:
-                atomic_energies_dict = get_atomic_energies(args.E0s, None, z_table)
->>>>>>> b76a2a94
 
     if args.model == "AtomicDipolesMACE":
         atomic_energies = None
@@ -398,16 +380,10 @@
         else:
             compute_energy = True
             compute_dipole = False
-<<<<<<< HEAD
         # atomic_energies: np.ndarray = np.array(
         #     [atomic_energies_dict[z] for z in z_table.zs]
         # )
         atomic_energies = dict_to_array(atomic_energies_dict, args.heads)
-=======
-        atomic_energies: np.ndarray = np.array(
-            [atomic_energies_dict[z] for z in z_table.zs]
-        )
->>>>>>> b76a2a94
         logging.info(f"Atomic energies: {atomic_energies.tolist()}")
 
     if args.train_file.endswith(".xyz"):
@@ -600,7 +576,6 @@
     # Build model
     if args.foundation_model is not None and args.model in ["MACE", "ScaleShiftMACE"]:
         logging.info("Building model")
-<<<<<<< HEAD
         model_config = extract_config_mace_model(model_foundation)
         model_config["atomic_energies"] = atomic_energies
         model_config["atomic_numbers"] = z_table.zs
@@ -615,21 +590,6 @@
         model_config["heads"] = args.heads
         logging.info("Model configuration extracted from foundation model")
         logging.info("Using universal loss function for fine-tuning")
-=======
-        model_config_foundation = extract_config_mace_model(model_foundation)
-        model_config_foundation["atomic_numbers"] = z_table.zs
-        model_config_foundation["num_elements"] = len(z_table)
-        args.max_L = model_config_foundation["hidden_irreps"].lmax
-        model_config_foundation["atomic_inter_shift"] = (
-            model_foundation.scale_shift.shift.item()
-        )
-        model_config_foundation["atomic_inter_scale"] = (
-            model_foundation.scale_shift.scale.item()
-        )
-        model_config_foundation["atomic_energies"] = atomic_energies
-        args.model = "FoundationMACE"
-        model_config = model_config_foundation  # pylint
->>>>>>> b76a2a94
     else:
         logging.info("Building model")
         if args.num_channels is not None and args.max_L is not None:
@@ -825,17 +785,12 @@
         optimizer = adamw_schedulefree.AdamWScheduleFree(**_param_options)
     else:
         optimizer = torch.optim.Adam(**param_options)
-<<<<<<< HEAD
     if args.device == "xpu":
         logging.info("Optimzing model and optimzier for XPU")
         model, optimizer = ipex.optimize(model, optimizer=optimizer)
-    logger = tools.MetricsLogger(directory=args.results_dir, tag=tag + "_train")
-=======
-
     logger = tools.MetricsLogger(
         directory=args.results_dir, tag=tag + "_train"
     )  # pylint: disable=E1123
->>>>>>> b76a2a94
 
     lr_scheduler = LRScheduler(optimizer, args)
 
@@ -1096,7 +1051,9 @@
                 ),
             }
             if swa_eval:
-                torch.save(model, Path(args.model_dir) / (args.name + "_stagetwo.model"))
+                torch.save(
+                    model, Path(args.model_dir) / (args.name + "_stagetwo.model")
+                )
                 try:
                     path_complied = Path(args.model_dir) / (
                         args.name + "_stagetwo_compiled.model"
